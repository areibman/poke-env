--- conflicted
+++ resolved
@@ -5,7 +5,6 @@
 from typing import Optional
 from typing import Set
 from typing import Tuple
-from pprint import pformat
 
 from poke_env.environment.field import Field
 from poke_env.environment.move import Move
@@ -133,31 +132,32 @@
         is_mine = player_role == self._player_role
         if identifier[3] != " ":
             identifier = identifier[:2] + identifier[3:]
+            species = identifier[5:]
+        if details:
+            species = details.split(", ")[0]
+        else:
+            species = identifier[4:]
 
         if is_mine or force_self_team:
             team: Dict[str, Pokemon] = self._team
         else:
             team: Dict[str, Pokemon] = self._opponent_team
 
-        if identifier not in team:
+        if identifier in team:
+            return team[identifier]
+        else:
             try:
                 if self._team_size:
                     assert len(team) < self._team_size[player_role]
             except AssertionError:
                 self.logger.critical(team, identifier)
-<<<<<<< HEAD
                 raise ValueError(
                     "%s's team already has 6 pokemons: cannot add %s to %s"
                     % (identifier[:2], identifier, ", ".join(team.keys()))
                 )
-=======
-                raise Exception
-
-            species = details.split(", ")[0] if details else identifier[4:]
->>>>>>> 6d1e68d1
             team[identifier] = Pokemon(species=species)
 
-        return team[identifier]
+            return team[identifier]
 
     def _end_illusion(self, pokemon_name: str, details: str):
         if pokemon_name[:2] == self._player_role:
@@ -360,7 +360,9 @@
             request (dict): parsed json request object
         """
         self.logger.debug(
-            "Parsing the following request update in battle %s:\n%s", self.battle_tag, pformat(request)
+            "Parsing the following request update in battle %s:\n%s",
+            self.battle_tag,
+            request,
         )
 
         if "wait" in request and request["wait"]:
@@ -571,7 +573,7 @@
     def dynamax_turns_left(self) -> Optional[int]:
         """
         :return: How many turns of dynamax are left. None if dynamax is not active
-        :rtype: Optional[int]
+        :rtype: int, optional
         """
         if self.active_pokemon.is_dynamaxed:
             return 3 - (self.turn - self._dynamax_turn)  # pyre-ignore
@@ -654,7 +656,9 @@
             None if dynamax is not active
         :rtype: Optional[int]
         """
-        if self.opponent_active_pokemon.is_dynamaxed:
+        if (
+            self.opponent_active_pokemon is not None
+        ) and self.opponent_active_pokemon.is_dynamaxed:  # pyre-ignore
             return 3 - (self.turn - self._opponent_dynamax_turn)  # pyre-ignore
 
     @property
